/*
 * Licensed to the Apache Software Foundation (ASF) under one
 * or more contributor license agreements.  See the NOTICE file
 * distributed with this work for additional information
 * regarding copyright ownership.  The ASF licenses this file
 * to you under the Apache License, Version 2.0 (the
 * "License"); you may not use this file except in compliance
 * with the License.  You may obtain a copy of the License at
 *
 *   https://www.apache.org/licenses/LICENSE-2.0
 *
 * Unless required by applicable law or agreed to in writing,
 * software distributed under the License is distributed on an
 * "AS IS" BASIS, WITHOUT WARRANTIES OR CONDITIONS OF ANY
 * KIND, either express or implied.  See the License for the
 * specific language governing permissions and limitations
 * under the License.
 */

package plc4go

import (
	"context"
	"github.com/apache/plc4x/plc4go/pkg/api/model"
	"github.com/apache/plc4x/plc4go/spi/options"
	"github.com/apache/plc4x/plc4go/spi/transports"
	"github.com/pkg/errors"
	"github.com/rs/zerolog/log"
	"net/url"
)

// PlcDriverManager is the main entry point for PLC4Go applications
type PlcDriverManager interface {
	// RegisterDriver Manually register a new driver
	RegisterDriver(driver PlcDriver)
	// ListDriverNames List the names of all drivers registered in the system
	ListDriverNames() []string
	// GetDriver Get access to a driver instance for a given driver-name
	GetDriver(driverName string) (PlcDriver, error)

	// GetConnection Get a connection to a remote PLC for a given plc4x connection-string
	GetConnection(connectionString string) <-chan PlcConnectionConnectResult

	// Discover Execute all available discovery methods on all available drivers using all transports
<<<<<<< HEAD
	Discover(callback func(event model.PlcDiscoveryItem), discoveryOptions ...WithDiscoveryOption) error
=======
	Discover(callback func(event model.PlcDiscoveryEvent), discoveryOptions ...WithDiscoveryOption) error
	// DiscoverWithContext Execute all available discovery methods on all available drivers using all transports
	DiscoverWithContext(ctx context.Context, callback func(event model.PlcDiscoveryEvent), discoveryOptions ...WithDiscoveryOption) error
>>>>>>> 6bd288c4
}

func NewPlcDriverManager() PlcDriverManager {
	log.Trace().Msg("Creating plc driver manager")
	return &plcDriverManger{
		drivers:    map[string]PlcDriver{},
		transports: map[string]transports.Transport{},
	}
}

// WithDiscoveryOptionProtocol sets an option for a protocol
func WithDiscoveryOptionProtocol(protocolName string) WithDiscoveryOption {
	return withDiscoveryOption{options.WithDiscoveryOptionProtocol(protocolName)}
}

// WithDiscoveryOptionTransport sets an option for a transportName
func WithDiscoveryOptionTransport(transportName string) WithDiscoveryOption {
	return withDiscoveryOption{options.WithDiscoveryOptionTransport(transportName)}
}

// WithDiscoveryOptionDeviceName sets an option for a deviceName
func WithDiscoveryOptionDeviceName(deviceName string) WithDiscoveryOption {
	return withDiscoveryOption{options.WithDiscoveryOptionDeviceName(deviceName)}
}

// WithDiscoveryOptionLocalAddress sets an option for a localAddress
func WithDiscoveryOptionLocalAddress(localAddress string) WithDiscoveryOption {
	return withDiscoveryOption{options.WithDiscoveryOptionLocalAddress(localAddress)}
}

// WithDiscoveryOptionRemoteAddress sets an option for a remoteAddress
func WithDiscoveryOptionRemoteAddress(remoteAddress string) WithDiscoveryOption {
	return withDiscoveryOption{options.WithDiscoveryOptionRemoteAddress(remoteAddress)}
}

func WithDiscoveryOptionProtocolSpecific(key string, value interface{}) WithDiscoveryOption {
	return withDiscoveryOption{options.WithDiscoveryOptionProtocolSpecific(key, value)}
}

// WithDiscoveryOption is a marker interface for options regarding discovery
// FIXME: this is to avoid leaks spi in the signature move to spi driver or create interfaces. Can also be done by moving spi in a proper module
type WithDiscoveryOption interface {
	isDiscoveryOption() bool
}

///////////////////////////////////////
///////////////////////////////////////
//
// Internal section
//

type plcDriverManger struct {
	drivers    map[string]PlcDriver
	transports map[string]transports.Transport
}

type plcConnectionConnectResult struct {
	connection PlcConnection
	err        error
}

func (d *plcConnectionConnectResult) GetConnection() PlcConnection {
	return d.connection
}

func (d *plcConnectionConnectResult) GetErr() error {
	return d.err
}

type withDiscoveryOption struct {
	options.WithDiscoveryOption
}

func (w withDiscoveryOption) isDiscoveryOption() bool {
	return true
}

func convertToInternalOptions(withDiscoveryOptions ...WithDiscoveryOption) []options.WithDiscoveryOption {
	result := make([]options.WithDiscoveryOption, len(withDiscoveryOptions))
	for i, discoveryOption := range withDiscoveryOptions {
		result[i] = discoveryOption.(withDiscoveryOption).WithDiscoveryOption
	}
	return result
}

//
// Internal section
//
///////////////////////////////////////
///////////////////////////////////////

func (m *plcDriverManger) RegisterDriver(driver PlcDriver) {
	if driver == nil {
		panic("driver must not be nil")
	}
	log.Debug().Str("protocolName", driver.GetProtocolName()).Msg("Registering driver")
	// If this driver is already registered, just skip resetting it
	for driverName := range m.drivers {
		if driverName == driver.GetProtocolCode() {
			log.Warn().Str("protocolName", driver.GetProtocolName()).Msg("Already registered")
			return
		}
	}
	m.drivers[driver.GetProtocolCode()] = driver
	log.Info().Str("protocolName", driver.GetProtocolName()).Msgf("Driver for %s registered", driver.GetProtocolName())
}

func (m *plcDriverManger) ListDriverNames() []string {
	log.Trace().Msg("Listing driver names")
	var driverNames []string
	for driverName := range m.drivers {
		driverNames = append(driverNames, driverName)
	}
	log.Trace().Msgf("Found %d driver(s)", len(driverNames))
	return driverNames
}

func (m *plcDriverManger) GetDriver(driverName string) (PlcDriver, error) {
	if val, ok := m.drivers[driverName]; ok {
		return val, nil
	}
	return nil, errors.Errorf("couldn't find driver %s", driverName)
}

func (m *plcDriverManger) RegisterTransport(transport transports.Transport) {
	if transport == nil {
		panic("transport must not be nil")
	}
	log.Debug().Str("transportName", transport.GetTransportName()).Msg("Registering transport")
	// If this transport is already registered, just skip resetting it
	for transportName := range m.transports {
		if transportName == transport.GetTransportCode() {
			log.Warn().Str("transportName", transport.GetTransportName()).Msg("Transport already registered")
			return
		}
	}
	m.transports[transport.GetTransportCode()] = transport
	log.Info().Str("transportName", transport.GetTransportName()).Msgf("Transport for %s registered", transport.GetTransportName())
}

func (m *plcDriverManger) ListTransportNames() []string {
	log.Trace().Msg("Listing transport names")
	var transportNames []string
	for transportName := range m.transports {
		transportNames = append(transportNames, transportName)
	}
	log.Trace().Msgf("Found %d transports", len(transportNames))
	return transportNames
}

func (m *plcDriverManger) GetTransport(transportName string, _ string, _ map[string][]string) (transports.Transport, error) {
	if val, ok := m.transports[transportName]; ok {
		log.Debug().Str("transportName", transportName).Msg("Returning transport")
		return val, nil
	}
	return nil, errors.Errorf("couldn't find transport %s", transportName)
}

func (m *plcDriverManger) GetConnection(connectionString string) <-chan PlcConnectionConnectResult {
	log.Debug().Str("connectionString", connectionString).Msgf("Getting connection for %s", connectionString)
	// Parse the connection string.
	connectionUrl, err := url.Parse(connectionString)
	if err != nil {
		log.Error().Err(err).Msg("Error parsing connection")
		ch := make(chan PlcConnectionConnectResult)
		go func() {
			ch <- &plcConnectionConnectResult{err: errors.Wrap(err, "error parsing connection string")}
		}()
		return ch
	}
	log.Debug().Stringer("connectionUrl", connectionUrl).Msg("parsed connection URL")

	// The options will be used to configure both the transports as well as the connections/drivers
	configOptions := connectionUrl.Query()

	// Find the driver specified in the url.
	driverName := connectionUrl.Scheme
	driver, err := m.GetDriver(driverName)
	if err != nil {
		log.Err(err).Str("driverName", driverName).Msgf("Couldn't get driver for %s", driverName)
		ch := make(chan PlcConnectionConnectResult)
		go func() {
			ch <- &plcConnectionConnectResult{err: errors.Wrap(err, "error getting driver for connection string")}
		}()
		return ch
	}
	log.Debug().Stringer("connectionUrl", connectionUrl).Msgf("got driver %s", driver.GetProtocolName())

	// If a transport is provided alongside the driver, the URL content is decoded as "opaque" data
	// Then we have to re-parse that to get the transport code as well as the host & port information.
	var transportName string
	var transportConnectionString string
	var transportPath string
	if len(connectionUrl.Opaque) > 0 {
		log.Trace().Msg("we handling a opaque connectionUrl")
		connectionUrl, err := url.Parse(connectionUrl.Opaque)
		if err != nil {
			log.Err(err).Str("connectionUrl.Opaque", connectionUrl.Opaque).Msg("Couldn't get transport due to parsing error")
			ch := make(chan PlcConnectionConnectResult)
			go func() {
				ch <- &plcConnectionConnectResult{err: errors.Wrap(err, "error parsing connection string")}
			}()
			return ch
		}
		transportName = connectionUrl.Scheme
		transportConnectionString = connectionUrl.Host
		transportPath = connectionUrl.Path
	} else {
		log.Trace().Msg("we handling a non-opaque connectionUrl")
		// If no transport was provided the driver has to provide a default transport.
		transportName = driver.GetDefaultTransport()
		transportConnectionString = connectionUrl.Host
		transportPath = connectionUrl.Path
	}
	log.Debug().
		Str("transportName", transportName).
		Str("transportConnectionString", transportConnectionString).
		Msgf("got a transport %s", transportName)
	// If no transport has been specified explicitly or per default, we have to abort.
	if transportName == "" {
		log.Error().Msg("got a empty transport")
		ch := make(chan PlcConnectionConnectResult)
		go func() {
			ch <- &plcConnectionConnectResult{err: errors.New("no transport specified and no default defined by driver")}
		}()
		return ch
	}

	// Assemble a correct transport url
	transportUrl := url.URL{
		Scheme: transportName,
		Host:   transportConnectionString,
		Path:   transportPath,
	}
	log.Debug().Stringer("transportUrl", &transportUrl).Msg("Assembled transport url")

	// Create a new connection
	return driver.GetConnection(transportUrl, m.transports, configOptions)
}

<<<<<<< HEAD
func (m *plcDriverManger) Discover(callback func(event model.PlcDiscoveryItem), discoveryOptions ...WithDiscoveryOption) error {
=======
func (m *plcDriverManger) Discover(callback func(event model.PlcDiscoveryEvent), discoveryOptions ...WithDiscoveryOption) error {
	return m.DiscoverWithContext(context.TODO(), callback, discoveryOptions...)
}

func (m *plcDriverManger) DiscoverWithContext(ctx context.Context, callback func(event model.PlcDiscoveryEvent), discoveryOptions ...WithDiscoveryOption) error {
>>>>>>> 6bd288c4
	// Check if we've got at least one option to restrict to certain protocols only.
	// If there is at least one, we only check that protocol, if there are none, all
	// available protocols are checked.
	internalOptions := convertToInternalOptions(discoveryOptions...)
	protocolOptions := options.FilterDiscoveryOptionsProtocol(internalOptions)
	discoveryDrivers := map[string]PlcDriver{}
	if len(protocolOptions) > 0 {
		for _, protocolOption := range protocolOptions {
			if driver, ok := m.drivers[protocolOption.GetProtocolName()]; ok {
				discoveryDrivers[driver.GetProtocolName()] = driver
			}
		}
	} else {
		discoveryDrivers = m.drivers
	}

	// Execute discovery on all selected drivers
	for _, driver := range discoveryDrivers {
		if driver.SupportsDiscovery() {
			err := driver.DiscoverWithContext(ctx, callback, internalOptions...)
			if err != nil {
				return errors.Wrapf(err, "Error running Discover on driver %s", driver.GetProtocolName())
			}
		}
	}
	return nil
}<|MERGE_RESOLUTION|>--- conflicted
+++ resolved
@@ -42,13 +42,9 @@
 	GetConnection(connectionString string) <-chan PlcConnectionConnectResult
 
 	// Discover Execute all available discovery methods on all available drivers using all transports
-<<<<<<< HEAD
 	Discover(callback func(event model.PlcDiscoveryItem), discoveryOptions ...WithDiscoveryOption) error
-=======
-	Discover(callback func(event model.PlcDiscoveryEvent), discoveryOptions ...WithDiscoveryOption) error
 	// DiscoverWithContext Execute all available discovery methods on all available drivers using all transports
 	DiscoverWithContext(ctx context.Context, callback func(event model.PlcDiscoveryEvent), discoveryOptions ...WithDiscoveryOption) error
->>>>>>> 6bd288c4
 }
 
 func NewPlcDriverManager() PlcDriverManager {
@@ -289,15 +285,11 @@
 	return driver.GetConnection(transportUrl, m.transports, configOptions)
 }
 
-<<<<<<< HEAD
 func (m *plcDriverManger) Discover(callback func(event model.PlcDiscoveryItem), discoveryOptions ...WithDiscoveryOption) error {
-=======
-func (m *plcDriverManger) Discover(callback func(event model.PlcDiscoveryEvent), discoveryOptions ...WithDiscoveryOption) error {
 	return m.DiscoverWithContext(context.TODO(), callback, discoveryOptions...)
 }
 
 func (m *plcDriverManger) DiscoverWithContext(ctx context.Context, callback func(event model.PlcDiscoveryEvent), discoveryOptions ...WithDiscoveryOption) error {
->>>>>>> 6bd288c4
 	// Check if we've got at least one option to restrict to certain protocols only.
 	// If there is at least one, we only check that protocol, if there are none, all
 	// available protocols are checked.
