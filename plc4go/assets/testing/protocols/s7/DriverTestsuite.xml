<?xml version="1.0" encoding="UTF-8"?>
<!--
  Licensed to the Apache Software Foundation (ASF) under one
  or more contributor license agreements.  See the NOTICE file
  distributed with this work for additional information
  regarding copyright ownership.  The ASF licenses this file
  to you under the Apache License, Version 2.0 (the
  "License"); you may not use this file except in compliance
  with the License.  You may obtain a copy of the License at

      http://www.apache.org/licenses/LICENSE-2.0

  Unless required by applicable law or agreed to in writing,
  software distributed under the License is distributed on an
  "AS IS" BASIS, WITHOUT WARRANTIES OR CONDITIONS OF ANY
  KIND, either express or implied.  See the License for the
  specific language governing permissions and limitations
  under the License.
  -->
<test:driver-testsuite xmlns:test="https://plc4x.apache.org/schemas/driver-testsuite.xsd"
                       bigEndian="true">

  <name>S7</name>

  <protocolName>s7</protocolName>
  <outputFlavor>read-write</outputFlavor>

  <driver-name>s7</driver-name>

  <setup>
    <!-- First the driver is expected to send a COTP connection request -->
    <outgoing-plc-message name="Send COTP Connection Request">
      <TPKTPacket>
        <protocolId dataType="uint" bitLength="8">3</protocolId>
        <reserved dataType="uint" bitLength="8">0</reserved>
        <len dataType="uint" bitLength="16">22</len>
        <payload>
          <COTPPacket>
            <headerLength dataType="uint" bitLength="8">17</headerLength>
            <tpduCode dataType="uint" bitLength="8">224</tpduCode>
            <COTPPacketConnectionRequest>
              <destinationReference dataType="uint" bitLength="16">0</destinationReference>
              <sourceReference dataType="uint" bitLength="16">15</sourceReference>
              <protocolClass>
                <COTPProtocolClass dataType="int" bitLength="8" stringRepresentation="CLASS_0">0</COTPProtocolClass>
              </protocolClass>
            </COTPPacketConnectionRequest>
            <parameters isList="true">
              <COTPParameter>
                <parameterType dataType="uint" bitLength="8">194</parameterType>
                <parameterLength dataType="uint" bitLength="8">2</parameterLength>
                <COTPParameterCalledTsap>
                  <tsapId dataType="uint" bitLength="16">256</tsapId>
                </COTPParameterCalledTsap>
              </COTPParameter>
              <COTPParameter>
                <parameterType dataType="uint" bitLength="8">193</parameterType>
                <parameterLength dataType="uint" bitLength="8">2</parameterLength>
                <COTPParameterCallingTsap>
                  <tsapId dataType="uint" bitLength="16">785</tsapId>
                </COTPParameterCallingTsap>
              </COTPParameter>
              <COTPParameter>
                <parameterType dataType="uint" bitLength="8">192</parameterType>
                <parameterLength dataType="uint" bitLength="8">1</parameterLength>
                <COTPParameterTpduSize>
                  <tpduSize>
                    <COTPTpduSize dataType="int" bitLength="8" stringRepresentation="SIZE_1024">10</COTPTpduSize>
                  </tpduSize>
                </COTPParameterTpduSize>
              </COTPParameter>
            </parameters>
          </COTPPacket>
        </payload>
      </TPKTPacket>
    </outgoing-plc-message>
    <!-- The PLC will send a COTP connection response -->
    <incoming-plc-message name="Receive COTP Connection Response">
      <TPKTPacket>
        <protocolId dataType="uint" bitLength="8">3</protocolId>
        <reserved dataType="uint" bitLength="8">0</reserved>
        <len dataType="uint" bitLength="16">22</len>
        <payload>
          <COTPPacket>
            <headerLength dataType="uint" bitLength="8">17</headerLength>
            <tpduCode dataType="uint" bitLength="8">208</tpduCode>
            <COTPPacketConnectionResponse>
              <destinationReference dataType="uint" bitLength="16">15</destinationReference>
              <sourceReference dataType="uint" bitLength="16">11</sourceReference>
              <protocolClass>
                <COTPProtocolClass dataType="int" bitLength="8" stringRepresentation="CLASS_0">0</COTPProtocolClass>
              </protocolClass>
            </COTPPacketConnectionResponse>
            <parameters isList="true">
              <COTPParameter>
                <parameterType dataType="uint" bitLength="8">192</parameterType>
                <parameterLength dataType="uint" bitLength="8">1</parameterLength>
                <COTPParameterTpduSize>
                  <tpduSize>
                    <COTPTpduSize dataType="int" bitLength="8" stringRepresentation="SIZE_1024">10</COTPTpduSize>
                  </tpduSize>
                </COTPParameterTpduSize>
              </COTPParameter>
              <COTPParameter>
                <parameterType dataType="uint" bitLength="8">193</parameterType>
                <parameterLength dataType="uint" bitLength="8">2</parameterLength>
                <COTPParameterCallingTsap>
                  <tsapId dataType="uint" bitLength="16">785</tsapId>
                </COTPParameterCallingTsap>
              </COTPParameter>
              <COTPParameter>
                <parameterType dataType="uint" bitLength="8">194</parameterType>
                <parameterLength dataType="uint" bitLength="8">2</parameterLength>
                <COTPParameterCalledTsap>
                  <tsapId dataType="uint" bitLength="16">256</tsapId>
                </COTPParameterCalledTsap>
              </COTPParameter>
            </parameters>
          </COTPPacket>
        </payload>
      </TPKTPacket>
    </incoming-plc-message>
    <!-- After that the driver will send a S7 connection request -->
    <outgoing-plc-message name="Send S7 Connection Request">
      <TPKTPacket>
        <protocolId dataType="uint" bitLength="8">3</protocolId>
        <reserved dataType="uint" bitLength="8">0</reserved>
        <len dataType="uint" bitLength="16">25</len>
        <payload>
          <COTPPacket>
            <headerLength dataType="uint" bitLength="8">2</headerLength>
            <tpduCode dataType="uint" bitLength="8">240</tpduCode>
            <COTPPacketData>
              <eot dataType="bit" bitLength="1">true</eot>
              <tpduRef dataType="uint" bitLength="7">1</tpduRef>
            </COTPPacketData>
            <parameters isList="true">
            </parameters>
            <S7Message>
              <protocolId dataType="uint" bitLength="8">50</protocolId>
              <messageType dataType="uint" bitLength="8">1</messageType>
              <reserved dataType="uint" bitLength="16">0</reserved>
              <tpduReference dataType="uint" bitLength="16">0</tpduReference>
              <parameterLength dataType="uint" bitLength="16">8</parameterLength>
              <payloadLength dataType="uint" bitLength="16">0</payloadLength>
              <S7MessageRequest>
              </S7MessageRequest>
              <S7Parameter>
                <parameterType dataType="uint" bitLength="8">240</parameterType>
                <S7ParameterSetupCommunication>
                  <reserved dataType="uint" bitLength="8">0</reserved>
                  <maxAmqCaller dataType="uint" bitLength="16">8</maxAmqCaller>
                  <maxAmqCallee dataType="uint" bitLength="16">8</maxAmqCallee>
                  <pduLength dataType="uint" bitLength="16">1008</pduLength>
                </S7ParameterSetupCommunication>
              </S7Parameter>
            </S7Message>
          </COTPPacket>
        </payload>
      </TPKTPacket>
    </outgoing-plc-message>
    <!-- The PLC will send a S7 connection response -->
    <incoming-plc-message name="Receive S7 Connection Response">
      <TPKTPacket>
        <protocolId dataType="uint" bitLength="8">3</protocolId>
        <reserved dataType="uint" bitLength="8">0</reserved>
        <len dataType="uint" bitLength="16">27</len>
        <payload>
          <COTPPacket>
            <headerLength dataType="uint" bitLength="8">2</headerLength>
            <tpduCode dataType="uint" bitLength="8">240</tpduCode>
            <COTPPacketData>
              <eot dataType="bit" bitLength="1">true</eot>
              <tpduRef dataType="uint" bitLength="7">0</tpduRef>
            </COTPPacketData>
            <parameters isList="true">
            </parameters>
            <S7Message>
              <protocolId dataType="uint" bitLength="8">50</protocolId>
              <messageType dataType="uint" bitLength="8">3</messageType>
              <reserved dataType="uint" bitLength="16">0</reserved>
              <tpduReference dataType="uint" bitLength="16">0</tpduReference>
              <parameterLength dataType="uint" bitLength="16">8</parameterLength>
              <payloadLength dataType="uint" bitLength="16">0</payloadLength>
              <S7MessageResponseData>
                <errorClass dataType="uint" bitLength="8">0</errorClass>
                <errorCode dataType="uint" bitLength="8">0</errorCode>
              </S7MessageResponseData>
              <S7Parameter>
                <parameterType dataType="uint" bitLength="8">240</parameterType>
                <S7ParameterSetupCommunication>
                  <reserved dataType="uint" bitLength="8">0</reserved>
                  <maxAmqCaller dataType="uint" bitLength="16">3</maxAmqCaller>
                  <maxAmqCallee dataType="uint" bitLength="16">3</maxAmqCallee>
                  <pduLength dataType="uint" bitLength="16">240</pduLength>
                </S7ParameterSetupCommunication>
              </S7Parameter>
            </S7Message>
          </COTPPacket>
        </payload>
      </TPKTPacket>

    </incoming-plc-message>
    <!-- Next we'll query some type information -->
    <outgoing-plc-message name="Send S7 Identification Request">
      <TPKTPacket>
        <protocolId dataType="uint" bitLength="8">3</protocolId>
        <reserved dataType="uint" bitLength="8">0</reserved>
        <len dataType="uint" bitLength="16">33</len>
        <payload>
          <COTPPacket>
            <headerLength dataType="uint" bitLength="8">2</headerLength>
            <tpduCode dataType="uint" bitLength="8">240</tpduCode>
            <COTPPacketData>
              <eot dataType="bit" bitLength="1">true</eot>
              <tpduRef dataType="uint" bitLength="7">2</tpduRef>
            </COTPPacketData>
            <parameters isList="true">
            </parameters>
            <S7Message>
              <protocolId dataType="uint" bitLength="8">50</protocolId>
              <messageType dataType="uint" bitLength="8">7</messageType>
              <reserved dataType="uint" bitLength="16">0</reserved>
              <tpduReference dataType="uint" bitLength="16">1</tpduReference>
              <parameterLength dataType="uint" bitLength="16">8</parameterLength>
              <payloadLength dataType="uint" bitLength="16">8</payloadLength>
              <S7MessageUserData>
              </S7MessageUserData>
              <S7Parameter>
                <parameterType dataType="uint" bitLength="8">0</parameterType>
                <S7ParameterUserData>
                  <numItems dataType="uint" bitLength="8">1</numItems>
                  <items isList="true">
                    <S7ParameterUserDataItem>
                      <itemType dataType="uint" bitLength="8">18</itemType>
                      <S7ParameterUserDataItemCPUFunctions>
                        <itemLength dataType="uint" bitLength="8">4</itemLength>
                        <method dataType="uint" bitLength="8">17</method>
                        <cpuFunctionType dataType="uint" bitLength="4">4</cpuFunctionType>
                        <cpuFunctionGroup dataType="uint" bitLength="4">4</cpuFunctionGroup>
                        <cpuSubfunction dataType="uint" bitLength="8">1</cpuSubfunction>
                        <sequenceNumber dataType="uint" bitLength="8">0</sequenceNumber>
                      </S7ParameterUserDataItemCPUFunctions>
                    </S7ParameterUserDataItem>
                  </items>
                </S7ParameterUserData>
              </S7Parameter>
              <S7Payload>
                <S7PayloadUserData>
                  <items isList="true">
                    <S7PayloadUserDataItem>
                      <returnCode>
                        <DataTransportErrorCode dataType="uint" bitLength="8" stringRepresentation="OK">255
                        </DataTransportErrorCode>
                      </returnCode>
                      <transportSize>
                        <DataTransportSize dataType="uint" bitLength="8" stringRepresentation="OCTET_STRING">9
                        </DataTransportSize>
                      </transportSize>
                      <dataLength dataType="uint" bitLength="16">4</dataLength>
                      <szlId>
                        <SzlId>
                          <typeClass>
                            <SzlModuleTypeClass dataType="uint" bitLength="4" stringRepresentation="CPU">0
                            </SzlModuleTypeClass>
                          </typeClass>
                          <sublistExtract dataType="uint" bitLength="4">0</sublistExtract>
                          <sublistList>
                            <SzlSublist dataType="uint" bitLength="8" stringRepresentation="MODULE_IDENTIFICATION">17
                            </SzlSublist>
                          </sublistList>
                        </SzlId>
                      </szlId>
                      <szlIndex dataType="uint" bitLength="16">0</szlIndex>
                      <S7PayloadUserDataItemCpuFunctionReadSzlRequest>
                      </S7PayloadUserDataItemCpuFunctionReadSzlRequest>
                    </S7PayloadUserDataItem>
                  </items>
                </S7PayloadUserData>
              </S7Payload>
            </S7Message>
          </COTPPacket>
        </payload>
      </TPKTPacket>
    </outgoing-plc-message>
    <!-- Which the PLC will gladly provide to us -->
    <incoming-plc-message name="Receive S7 Identification Response">
      <TPKTPacket>
        <protocolId dataType="uint" bitLength="8">3</protocolId>
        <reserved dataType="uint" bitLength="8">0</reserved>
        <len dataType="uint" bitLength="16">125</len>
        <payload>
          <COTPPacket>
            <headerLength dataType="uint" bitLength="8">2</headerLength>
            <tpduCode dataType="uint" bitLength="8">240</tpduCode>
            <COTPPacketData>
              <eot dataType="bit" bitLength="1">true</eot>
              <tpduRef dataType="uint" bitLength="7">0</tpduRef>
            </COTPPacketData>
            <parameters isList="true">
            </parameters>
            <S7Message>
              <protocolId dataType="uint" bitLength="8">50</protocolId>
              <messageType dataType="uint" bitLength="8">7</messageType>
              <reserved dataType="uint" bitLength="16">0</reserved>
              <tpduReference dataType="uint" bitLength="16">1</tpduReference>
              <parameterLength dataType="uint" bitLength="16">12</parameterLength>
              <payloadLength dataType="uint" bitLength="16">96</payloadLength>
              <S7MessageUserData>
              </S7MessageUserData>
              <S7Parameter>
                <parameterType dataType="uint" bitLength="8">0</parameterType>
                <S7ParameterUserData>
                  <numItems dataType="uint" bitLength="8">1</numItems>
                  <items isList="true">
                    <S7ParameterUserDataItem>
                      <itemType dataType="uint" bitLength="8">18</itemType>
                      <S7ParameterUserDataItemCPUFunctions>
                        <itemLength dataType="uint" bitLength="8">8</itemLength>
                        <method dataType="uint" bitLength="8">18</method>
                        <cpuFunctionType dataType="uint" bitLength="4">8</cpuFunctionType>
                        <cpuFunctionGroup dataType="uint" bitLength="4">4</cpuFunctionGroup>
                        <cpuSubfunction dataType="uint" bitLength="8">1</cpuSubfunction>
                        <sequenceNumber dataType="uint" bitLength="8">1</sequenceNumber>
                        <dataUnitReferenceNumber dataType="uint" bitLength="8">0</dataUnitReferenceNumber>
                        <lastDataUnit dataType="uint" bitLength="8">0</lastDataUnit>
                        <errorCode dataType="uint" bitLength="16">0</errorCode>
                      </S7ParameterUserDataItemCPUFunctions>
                    </S7ParameterUserDataItem>
                  </items>
                </S7ParameterUserData>
              </S7Parameter>
              <S7Payload>
                <S7PayloadUserData>
                  <items isList="true">
                    <S7PayloadUserDataItem>
                      <returnCode>
                        <DataTransportErrorCode dataType="uint" bitLength="8" stringRepresentation="OK">255
                        </DataTransportErrorCode>
                      </returnCode>
                      <transportSize>
                        <DataTransportSize dataType="uint" bitLength="8" stringRepresentation="OCTET_STRING">9
                        </DataTransportSize>
                      </transportSize>
                      <dataLength dataType="uint" bitLength="16">92</dataLength>
                      <szlId>
                        <SzlId>
                          <typeClass>
                            <SzlModuleTypeClass dataType="uint" bitLength="4" stringRepresentation="CPU">0
                            </SzlModuleTypeClass>
                          </typeClass>
                          <sublistExtract dataType="uint" bitLength="4">0</sublistExtract>
                          <sublistList>
                            <SzlSublist dataType="uint" bitLength="8" stringRepresentation="MODULE_IDENTIFICATION">17
                            </SzlSublist>
                          </sublistList>
                        </SzlId>
                      </szlId>
                      <szlIndex dataType="uint" bitLength="16">0</szlIndex>
                      <S7PayloadUserDataItemCpuFunctionReadSzlResponse>
                        <szlItemLength dataType="uint" bitLength="16">28</szlItemLength>
                        <szlItemCount dataType="uint" bitLength="16">3</szlItemCount>
                        <items isList="true">
                          <SzlDataTreeItem>
                            <itemIndex dataType="uint" bitLength="16">1</itemIndex>
                            <mlfb dataType="byte" bitLength="160">0x36455337203231322d31424433302d3058423020</mlfb>
                            <moduleTypeId dataType="uint" bitLength="16">8224</moduleTypeId>
                            <ausbg dataType="uint" bitLength="16">1</ausbg>
                            <ausbe dataType="uint" bitLength="16">8224</ausbe>
                          </SzlDataTreeItem>
                          <SzlDataTreeItem>
                            <itemIndex dataType="uint" bitLength="16">6</itemIndex>
                            <mlfb dataType="byte" bitLength="160">0x36455337203231322d31424433302d3058423020</mlfb>
                            <moduleTypeId dataType="uint" bitLength="16">8224</moduleTypeId>
                            <ausbg dataType="uint" bitLength="16">1</ausbg>
                            <ausbe dataType="uint" bitLength="16">8224</ausbe>
                          </SzlDataTreeItem>
                          <SzlDataTreeItem>
                            <itemIndex dataType="uint" bitLength="16">7</itemIndex>
                            <mlfb dataType="byte" bitLength="160">0x36455337203231322d31424433302d3058423020</mlfb>
                            <moduleTypeId dataType="uint" bitLength="16">8224</moduleTypeId>
                            <ausbg dataType="uint" bitLength="16">22018</ausbg>
                            <ausbe dataType="uint" bitLength="16">2</ausbe>
                          </SzlDataTreeItem>
                        </items>
                      </S7PayloadUserDataItemCpuFunctionReadSzlResponse>
                    </S7PayloadUserDataItem>
                  </items>
                </S7PayloadUserData>
              </S7Payload>
            </S7Message>
          </COTPPacket>
        </payload>
      </TPKTPacket>

    </incoming-plc-message>
  </setup>

  <testcase>
    <name>Single element read request</name>
    <steps>
      <api-request name="Receive Read Request from application">
        <TestReadRequest>
          <fields>
            <field className="org.apache.plc4x.test.driver.internal.api.TestField">
              <name>hurz</name>
              <address>%Q0.0:BOOL</address>
            </field>
          </fields>
        </TestReadRequest>
      </api-request>
      <outgoing-plc-message name="Send S7 Read Request">
        <TPKTPacket>
          <protocolId dataType="uint" bitLength="8">3</protocolId>
          <reserved dataType="uint" bitLength="8">0</reserved>
          <len dataType="uint" bitLength="16">31</len>
          <payload>
            <COTPPacket>
              <headerLength dataType="uint" bitLength="8">2</headerLength>
              <tpduCode dataType="uint" bitLength="8">240</tpduCode>
              <COTPPacketData>
                <eot dataType="bit" bitLength="1">true</eot>
                <tpduRef dataType="uint" bitLength="7">10</tpduRef>
              </COTPPacketData>
              <parameters isList="true">
              </parameters>
              <S7Message>
                <protocolId dataType="uint" bitLength="8">50</protocolId>
                <messageType dataType="uint" bitLength="8">1</messageType>
                <reserved dataType="uint" bitLength="16">0</reserved>
                <tpduReference dataType="uint" bitLength="16">10</tpduReference>
                <parameterLength dataType="uint" bitLength="16">14</parameterLength>
                <payloadLength dataType="uint" bitLength="16">0</payloadLength>
                <S7MessageRequest>
                </S7MessageRequest>
                <S7Parameter>
                  <parameterType dataType="uint" bitLength="8">4</parameterType>
                  <S7ParameterReadVarRequest>
                    <numItems dataType="uint" bitLength="8">1</numItems>
                    <items isList="true">
                      <S7VarRequestParameterItem>
                        <itemType dataType="uint" bitLength="8">18</itemType>
                        <S7VarRequestParameterItemAddress>
                          <itemLength dataType="uint" bitLength="8">10</itemLength>
                          <address>
                            <S7Address>
                              <addressType dataType="uint" bitLength="8">16</addressType>
                              <S7AddressAny>
                                <transportSize>
                                  <TransportSize dataType="uint" bitLength="8" stringRepresentation="BOOL">1
                                  </TransportSize>
                                </transportSize>
                                <numberOfElements dataType="uint" bitLength="16">1</numberOfElements>
                                <dbNumber dataType="uint" bitLength="16">0</dbNumber>
                                <area>
                                  <MemoryArea dataType="uint" bitLength="8" stringRepresentation="OUTPUTS">130
                                  </MemoryArea>
                                </area>
                                <reserved dataType="uint" bitLength="5">0</reserved>
                                <byteAddress dataType="uint" bitLength="16">0</byteAddress>
                                <bitAddress dataType="uint" bitLength="3">0</bitAddress>
                              </S7AddressAny>
                            </S7Address>
                          </address>
                        </S7VarRequestParameterItemAddress>
                      </S7VarRequestParameterItem>
                    </items>
                  </S7ParameterReadVarRequest>
                </S7Parameter>
              </S7Message>
            </COTPPacket>
          </payload>
        </TPKTPacket>
      </outgoing-plc-message>
      <incoming-plc-message name="Receive S7 Read Response">
        <TPKTPacket>
          <protocolId dataType="uint" bitLength="8">3</protocolId>
          <reserved dataType="uint" bitLength="8">0</reserved>
          <len dataType="uint" bitLength="16">26</len>
          <payload>
            <COTPPacket>
              <headerLength dataType="uint" bitLength="8">2</headerLength>
              <tpduCode dataType="uint" bitLength="8">240</tpduCode>
              <COTPPacketData>
                <eot dataType="bit" bitLength="1">true</eot>
                <tpduRef dataType="uint" bitLength="7">0</tpduRef>
              </COTPPacketData>
              <parameters isList="true">
              </parameters>
              <S7Message>
                <protocolId dataType="uint" bitLength="8">50</protocolId>
                <messageType dataType="uint" bitLength="8">3</messageType>
                <reserved dataType="uint" bitLength="16">0</reserved>
                <tpduReference dataType="uint" bitLength="16">10</tpduReference>
                <parameterLength dataType="uint" bitLength="16">2</parameterLength>
                <payloadLength dataType="uint" bitLength="16">5</payloadLength>
                <S7MessageResponseData>
                  <errorClass dataType="uint" bitLength="8">0</errorClass>
                  <errorCode dataType="uint" bitLength="8">0</errorCode>
                </S7MessageResponseData>
                <S7Parameter>
                  <parameterType dataType="uint" bitLength="8">4</parameterType>
                  <S7ParameterReadVarResponse>
                    <numItems dataType="uint" bitLength="8">1</numItems>
                  </S7ParameterReadVarResponse>
                </S7Parameter>
                <S7Payload>
                  <S7PayloadReadVarResponse>
                    <items isList="true">
                      <S7VarPayloadDataItem>
                        <returnCode>
                          <DataTransportErrorCode dataType="uint" bitLength="8" stringRepresentation="OK">255
                          </DataTransportErrorCode>
                        </returnCode>
                        <transportSize>
                          <DataTransportSize dataType="uint" bitLength="8" stringRepresentation="BIT">3
                          </DataTransportSize>
                        </transportSize>
                        <dataLength dataType="uint" bitLength="16">1</dataLength>
                        <data dataType="byte" bitLength="8">0x01</data>
                        <padding isList="true">
                        </padding>
                      </S7VarPayloadDataItem>
                    </items>
                  </S7PayloadReadVarResponse>
                </S7Payload>
              </S7Message>
            </COTPPacket>
          </payload>
        </TPKTPacket>
      </incoming-plc-message>
      <api-response name="Report Read Response to application">
        <PlcReadResponse>
          <PlcReadRequest>
            <fields>
              <hurz>
                <S7Field>
                  <memoryArea dataType="string" bitLength="56" encoding="UTF-8">OUTPUTS</memoryArea>
<<<<<<< HEAD
                  <blockNumber dataType="int" bitLength="64">0</blockNumber>
                  <byteOffset dataType="int" bitLength="64">0</byteOffset>
                  <bitOffset dataType="int" bitLength="64">0</bitOffset>
                  <numElements dataType="int" bitLength="64">1</numElements>
=======
                  <blockNumber dataType="uint" bitLength="16">0</blockNumber>
                  <byteOffset dataType="uint" bitLength="16">0</byteOffset>
                  <bitOffset dataType="uint" bitLength="8">0</bitOffset>
                  <numElements dataType="uint" bitLength="16">1</numElements>
>>>>>>> 35ff4b5b
                  <dataType dataType="string" bitLength="32" encoding="UTF-8">BOOL</dataType>
                </S7Field>
              </hurz>
            </fields>
          </PlcReadRequest>
          <values>
            <hurz>
              <ResponseItem>
                <result dataType="string" bitLength="16" encoding="UTF-8">OK</result>
                <PlcBOOL dataType="bit" bitLength="1">true</PlcBOOL>
              </ResponseItem>
            </hurz>
          </values>
        </PlcReadResponse>
      </api-response>
    </steps>
  </testcase>

  <testcase>
    <name>Single element read request with disabled PUT/GET</name>
    <steps>
      <api-request name="Receive Read Request from application">
        <TestReadRequest>
          <fields>
            <field className="org.apache.plc4x.test.driver.internal.api.TestField">
              <name>hurz</name>
              <address>%Q0.0:BOOL</address>
            </field>
          </fields>
        </TestReadRequest>
      </api-request>
      <outgoing-plc-message name="Send S7 Read Request">
        <TPKTPacket>
          <protocolId dataType="uint" bitLength="8">3</protocolId>
          <reserved dataType="uint" bitLength="8">0</reserved>
          <len dataType="uint" bitLength="16">31</len>
          <payload>
            <COTPPacket>
              <headerLength dataType="uint" bitLength="8">2</headerLength>
              <tpduCode dataType="uint" bitLength="8">240</tpduCode>
              <COTPPacketData>
                <eot dataType="bit" bitLength="1">true</eot>
                <tpduRef dataType="uint" bitLength="7">10</tpduRef>
              </COTPPacketData>
              <parameters isList="true">
              </parameters>
              <S7Message>
                <protocolId dataType="uint" bitLength="8">50</protocolId>
                <messageType dataType="uint" bitLength="8">1</messageType>
                <reserved dataType="uint" bitLength="16">0</reserved>
                <tpduReference dataType="uint" bitLength="16">10</tpduReference>
                <parameterLength dataType="uint" bitLength="16">14</parameterLength>
                <payloadLength dataType="uint" bitLength="16">0</payloadLength>
                <S7MessageRequest>
                </S7MessageRequest>
                <S7Parameter>
                  <parameterType dataType="uint" bitLength="8">4</parameterType>
                  <S7ParameterReadVarRequest>
                    <numItems dataType="uint" bitLength="8">1</numItems>
                    <items isList="true">
                      <S7VarRequestParameterItem>
                        <itemType dataType="uint" bitLength="8">18</itemType>
                        <S7VarRequestParameterItemAddress>
                          <itemLength dataType="uint" bitLength="8">10</itemLength>
                          <address>
                            <S7Address>
                              <addressType dataType="uint" bitLength="8">16</addressType>
                              <S7AddressAny>
                                <transportSize>
                                  <TransportSize dataType="uint" bitLength="8" stringRepresentation="BOOL">1
                                  </TransportSize>
                                </transportSize>
                                <numberOfElements dataType="uint" bitLength="16">1</numberOfElements>
                                <dbNumber dataType="uint" bitLength="16">0</dbNumber>
                                <area>
                                  <MemoryArea dataType="uint" bitLength="8" stringRepresentation="OUTPUTS">130
                                  </MemoryArea>
                                </area>
                                <reserved dataType="uint" bitLength="5">0</reserved>
                                <byteAddress dataType="uint" bitLength="16">0</byteAddress>
                                <bitAddress dataType="uint" bitLength="3">0</bitAddress>
                              </S7AddressAny>
                            </S7Address>
                          </address>
                        </S7VarRequestParameterItemAddress>
                      </S7VarRequestParameterItem>
                    </items>
                  </S7ParameterReadVarRequest>
                </S7Parameter>
              </S7Message>
            </COTPPacket>
          </payload>
        </TPKTPacket>
      </outgoing-plc-message>
      <incoming-plc-message name="Receive S7 Read Response">
        <TPKTPacket>
          <protocolId dataType="uint" bitLength="8">3</protocolId>
          <reserved dataType="uint" bitLength="8">0</reserved>
          <len dataType="uint" bitLength="16">19</len>
          <payload>
            <COTPPacket>
              <headerLength dataType="uint" bitLength="8">2</headerLength>
              <tpduCode dataType="uint" bitLength="8">240</tpduCode>
              <COTPPacketData>
                <eot dataType="bit" bitLength="1">true</eot>
                <tpduRef dataType="uint" bitLength="7">0</tpduRef>
              </COTPPacketData>
              <parameters isList="true">
              </parameters>
              <S7Message>
                <protocolId dataType="uint" bitLength="8">50</protocolId>
                <messageType dataType="uint" bitLength="8">2</messageType>
                <reserved dataType="uint" bitLength="16">0</reserved>
                <tpduReference dataType="uint" bitLength="16">10</tpduReference>
                <parameterLength dataType="uint" bitLength="16">0</parameterLength>
                <payloadLength dataType="uint" bitLength="16">0</payloadLength>
                <S7MessageResponse>
                  <errorClass dataType="uint" bitLength="8">129</errorClass>
                  <errorCode dataType="uint" bitLength="8">4</errorCode>
                </S7MessageResponse>
              </S7Message>
            </COTPPacket>
          </payload>
        </TPKTPacket>
      </incoming-plc-message>
      <api-response name="Report Read Response to application">
        <PlcReadResponse>
          <PlcReadRequest>
            <fields>
              <hurz>
                <S7Field>
                  <memoryArea dataType="string" bitLength="56" encoding="UTF-8">OUTPUTS</memoryArea>
<<<<<<< HEAD
                  <blockNumber dataType="int" bitLength="64">0</blockNumber>
                  <byteOffset dataType="int" bitLength="64">0</byteOffset>
                  <bitOffset dataType="int" bitLength="64">0</bitOffset>
                  <numElements dataType="int" bitLength="64">1</numElements>
=======
                  <blockNumber dataType="uint" bitLength="16">0</blockNumber>
                  <byteOffset dataType="uint" bitLength="16">0</byteOffset>
                  <bitOffset dataType="uint" bitLength="8">0</bitOffset>
                  <numElements dataType="uint" bitLength="16">1</numElements>
>>>>>>> 35ff4b5b
                  <dataType dataType="string" bitLength="32" encoding="UTF-8">BOOL</dataType>
                </S7Field>
              </hurz>
            </fields>
          </PlcReadRequest>
          <values>
            <hurz>
              <ResponseItem>
                <result dataType="string" bitLength="104" encoding="UTF-8">ACCESS_DENIED</result>
              </ResponseItem>
            </hurz>
          </values>
        </PlcReadResponse>
      </api-response>
    </steps>
  </testcase>

</test:driver-testsuite><|MERGE_RESOLUTION|>--- conflicted
+++ resolved
@@ -536,17 +536,10 @@
               <hurz>
                 <S7Field>
                   <memoryArea dataType="string" bitLength="56" encoding="UTF-8">OUTPUTS</memoryArea>
-<<<<<<< HEAD
-                  <blockNumber dataType="int" bitLength="64">0</blockNumber>
-                  <byteOffset dataType="int" bitLength="64">0</byteOffset>
-                  <bitOffset dataType="int" bitLength="64">0</bitOffset>
-                  <numElements dataType="int" bitLength="64">1</numElements>
-=======
                   <blockNumber dataType="uint" bitLength="16">0</blockNumber>
                   <byteOffset dataType="uint" bitLength="16">0</byteOffset>
                   <bitOffset dataType="uint" bitLength="8">0</bitOffset>
                   <numElements dataType="uint" bitLength="16">1</numElements>
->>>>>>> 35ff4b5b
                   <dataType dataType="string" bitLength="32" encoding="UTF-8">BOOL</dataType>
                 </S7Field>
               </hurz>
@@ -679,17 +672,10 @@
               <hurz>
                 <S7Field>
                   <memoryArea dataType="string" bitLength="56" encoding="UTF-8">OUTPUTS</memoryArea>
-<<<<<<< HEAD
-                  <blockNumber dataType="int" bitLength="64">0</blockNumber>
-                  <byteOffset dataType="int" bitLength="64">0</byteOffset>
-                  <bitOffset dataType="int" bitLength="64">0</bitOffset>
-                  <numElements dataType="int" bitLength="64">1</numElements>
-=======
                   <blockNumber dataType="uint" bitLength="16">0</blockNumber>
                   <byteOffset dataType="uint" bitLength="16">0</byteOffset>
                   <bitOffset dataType="uint" bitLength="8">0</bitOffset>
                   <numElements dataType="uint" bitLength="16">1</numElements>
->>>>>>> 35ff4b5b
                   <dataType dataType="string" bitLength="32" encoding="UTF-8">BOOL</dataType>
                 </S7Field>
               </hurz>
