/*
 Licensed to the Apache Software Foundation (ASF) under one
 or more contributor license agreements.  See the NOTICE file
 distributed with this work for additional information
 regarding copyright ownership.  The ASF licenses this file
 to you under the Apache License, Version 2.0 (the
 "License"); you may not use this file except in compliance
 with the License.  You may obtain a copy of the License at

   http://www.apache.org/licenses/LICENSE-2.0

 Unless required by applicable law or agreed to in writing,
 software distributed under the License is distributed on an
 "AS IS" BASIS, WITHOUT WARRANTIES OR CONDITIONS OF ANY
 KIND, either express or implied.  See the License for the
 specific language governing permissions and limitations
 under the License.
*/
package org.apache.plc4x.java.opcua.protocol;

import org.junit.jupiter.api.AfterEach;
import org.junit.jupiter.api.BeforeEach;

/**
<<<<<<< HEAD
 * @author Matthias Milan Strljic
=======
>>>>>>> f689ba87
 * Created by Matthias Milan Strljic on 10.05.2019
 */
public class OpcuaSubscriptionHandleTest {
    @BeforeEach
    public void before() {
    }

    @AfterEach
    public void after() {

    }
}<|MERGE_RESOLUTION|>--- conflicted
+++ resolved
@@ -22,10 +22,6 @@
 import org.junit.jupiter.api.BeforeEach;
 
 /**
-<<<<<<< HEAD
- * @author Matthias Milan Strljic
-=======
->>>>>>> f689ba87
  * Created by Matthias Milan Strljic on 10.05.2019
  */
 public class OpcuaSubscriptionHandleTest {
