--- conflicted
+++ resolved
@@ -26,10 +26,6 @@
 import static org.apache.plc4x.java.opcua.protocol.OpcuaField.ADDRESS_PATTERN;
 
 /**
-<<<<<<< HEAD
- * @author Matthias Milan Strljic
-=======
->>>>>>> f689ba87
  * Created by Matthias Milan Strljic on 10.05.2019
  */
 public class OpcuaFieldTest {
