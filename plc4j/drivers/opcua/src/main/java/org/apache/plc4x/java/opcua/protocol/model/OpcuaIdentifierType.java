--- conflicted
+++ resolved
@@ -19,10 +19,6 @@
 package org.apache.plc4x.java.opcua.protocol.model;
 
 /**
-<<<<<<< HEAD
- * @author Matthias Milan Strljic
-=======
->>>>>>> f689ba87
  * Created by Matthias Milan Strljic on 10.05.2019
  */
 public enum OpcuaIdentifierType {
