--- conflicted
+++ resolved
@@ -30,10 +30,6 @@
 import org.slf4j.LoggerFactory;
 
 /**
-<<<<<<< HEAD
- * @author Matthias Milan Strljic
-=======
->>>>>>> f689ba87
  * Created by Matthias Milan Strljic on 10.05.2019
  */
 public abstract class BaseOpcuaPlcConnection extends AbstractPlcConnection implements PlcReader, PlcWriter, PlcSubscriber {
@@ -53,13 +49,8 @@
                 if (paramElements.length == 2) {
                     String paramValue = paramElements[1];
                     switch (paramName) {
-<<<<<<< HEAD
-                        case "nDiscovery":
-                            skipDiscovery = Boolean.valueOf(paramValue);
-=======
                         case "discovery":
                             skipDiscovery = !Boolean.valueOf(paramValue);
->>>>>>> f689ba87
                             break;
                         default:
                             logger.debug("Unknown parameter {} with value {}", paramName, paramValue);
