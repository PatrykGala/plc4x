--- conflicted
+++ resolved
@@ -23,12 +23,8 @@
 import org.apache.plc4x.java.api.authentication.PlcAuthentication;
 import org.apache.plc4x.java.api.exceptions.PlcConnectionException;
 import org.apache.plc4x.java.opcua.connection.OpcuaConnectionFactory;
-<<<<<<< HEAD
-import org.apache.plc4x.java.spi.PlcDriver;
-=======
 import org.apache.plc4x.java.api.PlcDriver;
 import org.osgi.service.component.annotations.Component;
->>>>>>> f689ba87
 
 import java.net.InetAddress;
 import java.net.UnknownHostException;
@@ -40,22 +36,15 @@
  * Implementation of the OPC UA protocol, based on:
  * - Eclipse Milo (https://github.com/eclipse/milo)
  *
-<<<<<<< HEAD
- * @author Matthias Milan Strljic
-=======
->>>>>>> f689ba87
  * Created by Matthias Milan Strljic on 10.05.2019
  */
+@Component(service = PlcDriver.class, immediate = true)
 public class OpcuaPlcDriver implements PlcDriver {
 
 
     public static final Pattern INET_ADDRESS_PATTERN = Pattern.compile("tcp://(?<host>[\\w.-]+)(:(?<port>\\d*))?");
     public static final Pattern OPCUA_URI_PARAM_PATTERN = Pattern.compile("(?<param>[(\\?|\\&)([^=]+)\\=([^&]+)]+)?"); //later used for regex filtering of the params
-<<<<<<< HEAD
-    public static final Pattern OPCUA_URI_PATTERN = Pattern.compile("^opcua:(" + INET_ADDRESS_PATTERN + ")?" + "(?<params>/[\\w/=?&]+)?");
-=======
     public static final Pattern OPCUA_URI_PATTERN = Pattern.compile("^opcua:(" + INET_ADDRESS_PATTERN + ")?" + "(?<params>[\\w/=?&]+)?");
->>>>>>> f689ba87
     private static final int requestTimeout = 10000;
     private OpcuaConnectionFactory opcuaConnectionFactory;
 
