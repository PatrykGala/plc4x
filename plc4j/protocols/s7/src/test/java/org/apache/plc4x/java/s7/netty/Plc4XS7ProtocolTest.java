--- conflicted
+++ resolved
@@ -61,21 +61,13 @@
 
     @ParameterizedTest
     @MethodSource("typeAndAddressProvider")
-<<<<<<< HEAD
-    @Tag("slow")
-=======
     @Tag("fast")
->>>>>>> b3d4564d
     public void encode(Class<?> type, S7Address address) throws Exception {
         // TODO: finish me
         // Read Request Tests
         {
             LinkedList<Object> out = new LinkedList<>();
-<<<<<<< HEAD
             SUT.encode(null, createMockedContainer(new PlcReadRequest<>(type, address)), out);
-=======
-            SUT.encode(null, createMockedContainer(new PlcReadRequest(type, address)), out);
->>>>>>> b3d4564d
             // TODO: finish the asserts
             assertThat(out).hasSize(1);
         }
@@ -90,11 +82,7 @@
 
     @ParameterizedTest
     @MethodSource("typeAndAddressProvider")
-<<<<<<< HEAD
-    @Tag("slow")
-=======
     @Tag("fast")
->>>>>>> b3d4564d
     public void decode(Class<?> type, S7Address address) throws Exception {
         // TODO: finish me
         if (type == String.class) {
@@ -109,11 +97,7 @@
                 Field requests = Plc4XS7Protocol.class.getDeclaredField("requests");
                 requests.setAccessible(true);
                 Map<Short, PlcRequestContainer> requestContainerMap = (Map<Short, PlcRequestContainer>) requests.get(SUT);
-<<<<<<< HEAD
-                requestContainerMap.put(fakeTpduReference, createMockedContainer(new PlcReadRequest<>(type, address)));
-=======
                 requestContainerMap.put(fakeTpduReference, createMockedContainer(new PlcReadRequest(type, address)));
->>>>>>> b3d4564d
             }
             S7ResponseMessage msg = new S7ResponseMessage(
                 MessageType.ACK,
@@ -225,19 +209,11 @@
         return new VarPayloadItem(DataTransportErrorCode.OK, size, data);
     }
 
-<<<<<<< HEAD
-    private <T extends PlcRequest<?>> PlcRequestContainer createMockedContainer(T initialRequest) {
-        return createMockedContainer(initialRequest, null);
-    }
-
-    private <T extends PlcRequest<?>> PlcRequestContainer createMockedContainer(T initialRequest, Consumer<T> requestEnricher) {
-=======
     private <T extends PlcRequest> PlcRequestContainer createMockedContainer(T initialRequest) {
         return createMockedContainer(initialRequest, null);
     }
 
     private <T extends PlcRequest> PlcRequestContainer createMockedContainer(T initialRequest, Consumer<T> requestEnricher) {
->>>>>>> b3d4564d
         Objects.requireNonNull(initialRequest);
         PlcRequestContainer mock = mock(PlcRequestContainer.class, RETURNS_DEEP_STUBS);
         if (requestEnricher != null) {
