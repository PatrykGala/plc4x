<?xml version="1.0" encoding="UTF-8"?>
<!--

  Licensed to the Apache Software Foundation (ASF) under one or more
  contributor license agreements.  See the NOTICE file distributed with
  this work for additional information regarding copyright ownership.
  The ASF licenses this file to You under the Apache License, Version 2.0
  (the "License"); you may not use this file except in compliance with
  the License.  You may obtain a copy of the License at

      http://www.apache.org/licenses/LICENSE-2.0

  Unless required by applicable law or agreed to in writing, software
  distributed under the License is distributed on an "AS IS" BASIS,
  WITHOUT WARRANTIES OR CONDITIONS OF ANY KIND, either express or implied.
  See the License for the specific language governing permissions and
  limitations under the License.

-->
<project xmlns="http://maven.apache.org/POM/4.0.0" xmlns:xsi="http://www.w3.org/2001/XMLSchema-instance" xsi:schemaLocation="http://maven.apache.org/POM/4.0.0 http://maven.apache.org/xsd/maven-4.0.0.xsd">

  <modelVersion>4.0.0</modelVersion>

  <parent>
    <groupId>org.apache.plc4x</groupId>
    <artifactId>plc4j-integrations</artifactId>
    <version>0.7.0-SNAPSHOT</version>
  </parent>

  <artifactId>plc4j-apache-edgent</artifactId>

  <name>PLC4J: Integrations: Apache Edgent</name>
  <description>Integration module for integrating PLC4X into Apache Edgent.</description>

  <properties>
    <edgent.version>1.2.0</edgent.version>
  </properties>

  <dependencies>
    <dependency>
      <groupId>org.apache.plc4x</groupId>
      <artifactId>plc4j-api</artifactId>
      <version>0.7.0-SNAPSHOT</version>
    </dependency>

    <dependency>
      <groupId>org.apache.edgent</groupId>
      <artifactId>edgent-api-function</artifactId>
      <version>${edgent.version}</version>
    </dependency>

    <dependency>
      <groupId>com.google.code.gson</groupId>
      <artifactId>gson</artifactId>
    </dependency>

    <!-- TODO: most of the tests are commented out, please re-enable -->
    <!--dependency>
      <groupId>org.apache.plc4x</groupId>
      <artifactId>plc4j-utils-test-utils</artifactId>
      <version>0.7.0-SNAPSHOT</version>
<<<<<<< HEAD
=======
      <scope>test</scope>
    </dependency>
    <dependency>
      <groupId>org.apache.plc4x</groupId>
      <artifactId>plc4j-driver-mock</artifactId>
      <version>0.7.0-SNAPSHOT</version>
>>>>>>> 7e01b5dd
      <scope>test</scope>
    </dependency>
    <dependency>
      <groupId>org.apache.commons</groupId>
      <artifactId>commons-lang3</artifactId>
      <scope>test</scope>
    </dependency>
    <dependency>
      <groupId>org.apache.plc4x</groupId>
<<<<<<< HEAD
      <artifactId>plc4j-protocol-driver-base</artifactId>
=======
      <artifactId>plc4j-spi</artifactId>
>>>>>>> 7e01b5dd
      <version>0.7.0-SNAPSHOT</version>
      <scope>test</scope>
    </dependency-->
    <!--dependency>
      <groupId>org.apache.plc4x</groupId>
<<<<<<< HEAD
      <artifactId>plc4j-protocol-driver-base-test</artifactId>
=======
      <artifactId>plc4j-transport-test</artifactId>
>>>>>>> 7e01b5dd
      <version>0.7.0-SNAPSHOT</version>
      <scope>test</scope>
    </dependency-->
  </dependencies>

</project><|MERGE_RESOLUTION|>--- conflicted
+++ resolved
@@ -59,15 +59,12 @@
       <groupId>org.apache.plc4x</groupId>
       <artifactId>plc4j-utils-test-utils</artifactId>
       <version>0.7.0-SNAPSHOT</version>
-<<<<<<< HEAD
-=======
       <scope>test</scope>
     </dependency>
     <dependency>
       <groupId>org.apache.plc4x</groupId>
       <artifactId>plc4j-driver-mock</artifactId>
       <version>0.7.0-SNAPSHOT</version>
->>>>>>> 7e01b5dd
       <scope>test</scope>
     </dependency>
     <dependency>
@@ -77,21 +74,13 @@
     </dependency>
     <dependency>
       <groupId>org.apache.plc4x</groupId>
-<<<<<<< HEAD
-      <artifactId>plc4j-protocol-driver-base</artifactId>
-=======
       <artifactId>plc4j-spi</artifactId>
->>>>>>> 7e01b5dd
       <version>0.7.0-SNAPSHOT</version>
       <scope>test</scope>
     </dependency-->
     <!--dependency>
       <groupId>org.apache.plc4x</groupId>
-<<<<<<< HEAD
-      <artifactId>plc4j-protocol-driver-base-test</artifactId>
-=======
       <artifactId>plc4j-transport-test</artifactId>
->>>>>>> 7e01b5dd
       <version>0.7.0-SNAPSHOT</version>
       <scope>test</scope>
     </dependency-->
