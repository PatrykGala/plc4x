--- conflicted
+++ resolved
@@ -84,16 +84,7 @@
       <groupId>commons-codec</groupId>
       <artifactId>commons-codec</artifactId>
     </dependency>
-<<<<<<< HEAD
-    <dependency>
-      <groupId>org.osgi</groupId>
-      <artifactId>osgi.core</artifactId>
-      <version>6.0.0</version>
-      <scope>compile</scope>
-    </dependency>
-=======
 
->>>>>>> f2db7406
   </dependencies>
 
   <build>
@@ -104,10 +95,6 @@
         <extensions>true</extensions>
         <configuration>
           <instructions>
-<<<<<<< HEAD
-            <Bundle-Activator>org.apache.plc4x.java.osgi.SpiActivator</Bundle-Activator>
-=======
->>>>>>> f2db7406
             <Export-package>io.netty.bootstrap,*</Export-package>
           </instructions>
         </configuration>
