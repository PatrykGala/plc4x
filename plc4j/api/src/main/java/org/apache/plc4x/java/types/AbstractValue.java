--- conflicted
+++ resolved
@@ -33,11 +33,6 @@
         return value;
     }
 
-<<<<<<< HEAD
-    public void setValue(T value) {
-        this.value = value;
-    }
-
     @Override
     public boolean equals(final Object o) {
         if (this == o) return true;
@@ -57,6 +52,4 @@
             "value=" + value +
             '}';
     }
-=======
->>>>>>> 86fde750
 }