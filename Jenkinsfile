--- conflicted
+++ resolved
@@ -106,11 +106,7 @@
 
                 // We'll deploy to a relative directory so we can save
                 // that and deploy in a later step on a different node
-<<<<<<< HEAD
-                sh 'mvn -P${JENKINS_PROFILE},development,with-cpp,with-python,with-proxies,with-sandbox ${MVN_TEST_FAIL_IGNORE} ${JQASSISTANT_NEO4J_VERSION} -DaltDeploymentRepository=snapshot-repo::default::file:./local-snapshots-dir clean deploy'
-=======
-                sh 'mvn -P${JENKINS_PROFILE},development,with-cpp,with-dotnet,with-python,with-proxies,with-sandbox ${MVN_TEST_FAIL_IGNORE} ${JQASSISTANT_NEO4J_VERSION} -DaltDeploymentRepository=snapshot-repo::default::file:./local-snapshots-dir clean deploy'
->>>>>>> d7598ad2
+                sh 'mvn -P${JENKINS_PROFILE},development,with-cpp,with-java,with-dotnet,with-python,with-proxies,with-sandbox ${MVN_TEST_FAIL_IGNORE} ${JQASSISTANT_NEO4J_VERSION} -DaltDeploymentRepository=snapshot-repo::default::file:./local-snapshots-dir clean deploy'
 
                 // Stash the build results so we can deploy them on another node
                 stash name: 'plc4x-build-snapshots', includes: 'local-snapshots-dir/**'
@@ -130,7 +126,7 @@
             steps {
                 echo 'Checking Code Quality'
                 withSonarQubeEnv('ASF Sonar Analysis') {
-                    sh 'mvn -P${JENKINS_PROFILE},with-cpp,with-dotnet,with-python,with-proxies sonar:sonar'
+                    sh 'mvn -P${JENKINS_PROFILE},with-cpp,with-java,with-dotnet,with-python,with-proxies sonar:sonar'
                 }
             }
         }
